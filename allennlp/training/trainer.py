
import logging
import os
import time
import re
import datetime
import traceback
from typing import Dict, Optional, List, Tuple, Union, Iterable, Any, NamedTuple

import torch
import torch.optim.lr_scheduler

from allennlp.common import Params
from allennlp.common.checks import ConfigurationError
from allennlp.common.util import (dump_metrics, gpu_memory_mb, parse_cuda_device, peak_memory_mb,
                                  get_frozen_and_tunable_parameter_names)
from allennlp.common.tqdm import Tqdm
from allennlp.data.instance import Instance
from allennlp.data.iterators.data_iterator import DataIterator
from allennlp.data.vocabulary import Vocabulary
from allennlp.models.model import Model
from allennlp.nn import util as nn_util
from allennlp.training.checkpointer import Checkpointer
from allennlp.training.learning_rate_schedulers import LearningRateScheduler
from allennlp.training.metric_tracker import MetricTracker
from allennlp.training.optimizers import Optimizer
from allennlp.training.tensorboard_writer import TensorboardWriter
from allennlp.training.trainer_base import TrainerBase
from allennlp.training import util as training_util

logger = logging.getLogger(__name__)  # pylint: disable=invalid-name


@TrainerBase.register("default")
class Trainer(TrainerBase):
    def __init__(self,
                 model: Model,
                 optimizer: torch.optim.Optimizer,
                 iterator: DataIterator,
                 train_dataset: Iterable[Instance],
                 validation_dataset: Optional[Iterable[Instance]] = None,
                 patience: Optional[int] = None,
                 validation_metric: str = "-loss",
                 validation_iterator: DataIterator = None,
                 shuffle: bool = True,
                 num_epochs: int = 20,
                 serialization_dir: Optional[str] = None,
                 num_serialized_models_to_keep: int = 20,
                 keep_serialized_model_every_num_seconds: int = None,
                 model_save_interval: float = None,
                 cuda_device: Union[int, List] = -1,
                 grad_norm: Optional[float] = None,
                 grad_clipping: Optional[float] = None,
                 learning_rate_scheduler: Optional[LearningRateScheduler] = None,
                 summary_interval: int = 100,
                 histogram_interval: int = None,
                 should_log_parameter_statistics: bool = True,
                 should_log_learning_rate: bool = False,
                 log_batch_size_period: Optional[int] = None) -> None:
        """
        A trainer for doing supervised learning. It just takes a labeled dataset
        and a ``DataIterator``, and uses the supplied ``Optimizer`` to learn the weights
        for your model over some fixed number of epochs. You can also pass in a validation
        dataset and enable early stopping. There are many other bells and whistles as well.

        Parameters
        ----------
        model : ``Model``, required.
            An AllenNLP model to be optimized. Pytorch Modules can also be optimized if
            their ``forward`` method returns a dictionary with a "loss" key, containing a
            scalar tensor representing the loss function to be optimized.
        optimizer : ``torch.nn.Optimizer``, required.
            An instance of a Pytorch Optimizer, instantiated with the parameters of the
            model to be optimized.
        iterator : ``DataIterator``, required.
            A method for iterating over a ``Dataset``, yielding padded indexed batches.
        train_dataset : ``Dataset``, required.
            A ``Dataset`` to train on. The dataset should have already been indexed.
        validation_dataset : ``Dataset``, optional, (default = None).
            A ``Dataset`` to evaluate on. The dataset should have already been indexed.
        patience : Optional[int] > 0, optional (default=None)
            Number of epochs to be patient before early stopping: the training is stopped
            after ``patience`` epochs with no improvement. If given, it must be ``> 0``.
            If None, early stopping is disabled.
        validation_metric : str, optional (default="loss")
            Validation metric to measure for whether to stop training using patience
            and whether to serialize an ``is_best`` model each epoch. The metric name
            must be prepended with either "+" or "-", which specifies whether the metric
            is an increasing or decreasing function.
        validation_iterator : ``DataIterator``, optional (default=None)
            An iterator to use for the validation set.  If ``None``, then
            use the training `iterator`.
        shuffle: ``bool``, optional (default=True)
            Whether to shuffle the instances in the iterator or not.
        num_epochs : int, optional (default = 20)
            Number of training epochs.
        serialization_dir : str, optional (default=None)
            Path to directory for saving and loading model files. Models will not be saved if
            this parameter is not passed.
        num_serialized_models_to_keep : ``int``, optional (default=20)
            Number of previous model checkpoints to retain.  Default is to keep 20 checkpoints.
            A value of None or -1 means all checkpoints will be kept.
        keep_serialized_model_every_num_seconds : ``int``, optional (default=None)
            If num_serialized_models_to_keep is not None, then occasionally it's useful to
            save models at a given interval in addition to the last num_serialized_models_to_keep.
            To do so, specify keep_serialized_model_every_num_seconds as the number of seconds
            between permanently saved checkpoints.  Note that this option is only used if
            num_serialized_models_to_keep is not None, otherwise all checkpoints are kept.
        model_save_interval : ``float``, optional (default=None)
            If provided, then serialize models every ``model_save_interval``
            seconds within single epochs.  In all cases, models are also saved
            at the end of every epoch if ``serialization_dir`` is provided.
        cuda_device : ``int``, optional (default = -1)
            An integer specifying the CUDA device to use. If -1, the CPU is used.
        grad_norm : ``float``, optional, (default = None).
            If provided, gradient norms will be rescaled to have a maximum of this value.
        grad_clipping : ``float``, optional (default = ``None``).
            If provided, gradients will be clipped `during the backward pass` to have an (absolute)
            maximum of this value.  If you are getting ``NaNs`` in your gradients during training
            that are not solved by using ``grad_norm``, you may need this.
        learning_rate_scheduler : ``PytorchLRScheduler``, optional, (default = None)
            A Pytorch learning rate scheduler. The learning rate will be decayed with respect to
            this schedule at the end of each epoch. If you use
            :class:`torch.optim.lr_scheduler.ReduceLROnPlateau`, this will use the ``validation_metric``
            provided to determine if learning has plateaued.  To support updating the learning
            rate on every batch, this can optionally implement ``step_batch(batch_num_total)`` which
            updates the learning rate given the batch number.
        summary_interval: ``int``, optional, (default = 100)
            Number of batches between logging scalars to tensorboard
        histogram_interval : ``int``, optional, (default = ``None``)
            If not None, then log histograms to tensorboard every ``histogram_interval`` batches.
            When this parameter is specified, the following additional logging is enabled:
                * Histograms of model parameters
                * The ratio of parameter update norm to parameter norm
                * Histogram of layer activations
            We log histograms of the parameters returned by
            ``model.get_parameters_for_histogram_tensorboard_logging``.
            The layer activations are logged for any modules in the ``Model`` that have
            the attribute ``should_log_activations`` set to ``True``.  Logging
            histograms requires a number of GPU-CPU copies during training and is typically
            slow, so we recommend logging histograms relatively infrequently.
            Note: only Modules that return tensors, tuples of tensors or dicts
            with tensors as values currently support activation logging.
        should_log_parameter_statistics : ``bool``, optional, (default = True)
            Whether to send parameter statistics (mean and standard deviation
            of parameters and gradients) to tensorboard.
        should_log_learning_rate : ``bool``, optional, (default = False)
            Whether to send parameter specific learning rate to tensorboard.
        log_batch_size_period : ``int``, optional, (default = ``None``)
            If defined, how often to log the average batch size.
        """
        super().__init__(serialization_dir, cuda_device)

        # I am not calling move_to_gpu here, because if the model is
        # not already on the GPU then the optimizer is going to be wrong.
        self.model = model

        self.iterator = iterator
        self._validation_iterator = validation_iterator
        self.shuffle = shuffle
        self.optimizer = optimizer
        self.train_data = train_dataset
        self._validation_data = validation_dataset

        if patience is None:  # no early stopping
            if validation_dataset:
                logger.warning('You provided a validation dataset but patience was set to None, '
                               'meaning that early stopping is disabled')
        elif (not isinstance(patience, int)) or patience <= 0:
            raise ConfigurationError('{} is an invalid value for "patience": it must be a positive integer '
                                     'or None (if you want to disable early stopping)'.format(patience))

        # For tracking is_best_so_far and should_stop_early
        self._metric_tracker = MetricTracker(patience, validation_metric)
        # Get rid of + or -
        self._validation_metric = validation_metric[1:]

        self._num_epochs = num_epochs

        self._checkpointer = Checkpointer(serialization_dir,
                                          keep_serialized_model_every_num_seconds,
                                          num_serialized_models_to_keep)

        self._model_save_interval = model_save_interval

        self._grad_norm = grad_norm
        self._grad_clipping = grad_clipping

        self._learning_rate_scheduler = learning_rate_scheduler

        # We keep the total batch number as an instance variable because it
        # is used inside a closure for the hook which logs activations in
        # ``_enable_activation_logging``.
        self._batch_num_total = 0

<<<<<<< HEAD
        self._last_log = 0.0  # time of last logging

        if serialization_dir is not None:
            train_log = SummaryWriter(os.path.join(serialization_dir, "log", "train"))
            validation_log = SummaryWriter(os.path.join(serialization_dir, "log", "validation"))
            self._tensorboard = TensorboardWriter(train_log, validation_log)
        else:
            self._tensorboard = TensorboardWriter()
        self._warned_tqdm_ignores_underscores = False

    def _enable_gradient_clipping(self) -> None:
        if self._grad_clipping is not None:
            # Pylint is unable to tell that we're in the case that _grad_clipping is not None...
            # pylint: disable=invalid-unary-operand-type
            for parameter in self.model.parameters():
                if parameter.requires_grad:
                    parameter.register_hook(lambda grad: util.clamp_tensor(grad,
                                                                           minimum=-self._grad_clipping,
                                                                           maximum=self._grad_clipping))

    def _enable_activation_logging(self) -> None:
        """
        Log activations to tensorboard
        """
        if self._histogram_interval is not None:
            # To log activation histograms to the forward pass, we register
            # a hook on forward to capture the output tensors.
            # This uses a closure on self._log_histograms_this_batch to
            # determine whether to send the activations to tensorboard,
            # since we don't want them on every call.
            for _, module in self.model.named_modules():
                if not getattr(module, 'should_log_activations', False):
                    # skip it
                    continue

                def hook(module_, inputs, outputs):
                    # pylint: disable=unused-argument,cell-var-from-loop
                    log_prefix = 'activation_histogram/{0}'.format(module_.__class__)
                    if self._log_histograms_this_batch:
                        if isinstance(outputs, torch.Tensor):
                            log_name = log_prefix
                            self._tensorboard.add_train_histogram(log_name,
                                                                  outputs,
                                                                  self._batch_num_total)
                        elif isinstance(outputs, (list, tuple)):
                            for i, output in enumerate(outputs):
                                log_name = "{0}_{1}".format(log_prefix, i)
                                self._tensorboard.add_train_histogram(log_name,
                                                                      output,
                                                                      self._batch_num_total)
                        elif isinstance(outputs, dict):
                            for k, tensor in outputs.items():
                                log_name = "{0}_{1}".format(log_prefix, k)
                                self._tensorboard.add_train_histogram(log_name,
                                                                      tensor,
                                                                      self._batch_num_total)
                        else:
                            # skip it
                            pass

                module.register_forward_hook(hook)
=======
        self._tensorboard = TensorboardWriter(
                get_batch_num_total=lambda: self._batch_num_total,
                serialization_dir=serialization_dir,
                summary_interval=summary_interval,
                histogram_interval=histogram_interval,
                should_log_parameter_statistics=should_log_parameter_statistics,
                should_log_learning_rate=should_log_learning_rate)
>>>>>>> 8eb2d75c

        self._log_batch_size_period = log_batch_size_period

        self._last_log = 0.0  # time of last logging

        # Enable activation logging.
        if histogram_interval is not None:
            self._tensorboard.enable_activation_logging(self.model)

    def rescale_gradients(self) -> Optional[float]:
        return training_util.rescale_gradients(self.model, self._grad_norm)

    def batch_loss(self, batch: torch.Tensor, for_training: bool) -> torch.Tensor:
        """
        Does a forward pass on the given batch and returns the ``loss`` value in the result.
        If ``for_training`` is `True` also applies regularization penalty.
        """
        if self._multiple_gpu:
            output_dict = training_util.data_parallel(batch, self.model, self._cuda_devices)
        else:
            batch = nn_util.move_to_device(batch, self._cuda_devices[0])
            output_dict = self.model(**batch)

        try:
            loss = output_dict["loss"]
            if for_training:
                loss += self.model.get_regularization_penalty()
        except KeyError:
            if for_training:
                raise RuntimeError("The model you are trying to optimize does not contain a"
                                   " 'loss' key in the output of model.forward(inputs).")
            loss = None

        return loss

    def _train_epoch(self, epoch: int) -> Dict[str, float]:
        """
        Trains one epoch and returns metrics.
        """
        logger.info("Epoch %d/%d", epoch, self._num_epochs - 1)
        peak_cpu_usage = peak_memory_mb()
        logger.info(f"Peak CPU memory usage MB: {peak_cpu_usage}")
        gpu_usage = []
        for gpu, memory in gpu_memory_mb().items():
            gpu_usage.append((gpu, memory))
            logger.info(f"GPU {gpu} memory usage MB: {memory}")

        train_loss = 0.0
        # Set the model to "train" mode.
        self.model.train()

        # Get tqdm for the training batches
        train_generator = self.iterator(self.train_data,
                                        num_epochs=1,
                                        shuffle=self.shuffle)
        num_training_batches = self.iterator.get_num_batches(self.train_data)
        self._last_log = time.time()
        last_save_time = time.time()

        batches_this_epoch = 0
        if self._batch_num_total is None:
            self._batch_num_total = 0

        histogram_parameters = set(self.model.get_parameters_for_histogram_tensorboard_logging())

        logger.info("Training")
        train_generator_tqdm = Tqdm.tqdm(train_generator,
                                         total=num_training_batches)
        cumulative_batch_size = 0
        for batch in train_generator_tqdm:
            batches_this_epoch += 1
            self._batch_num_total += 1
            batch_num_total = self._batch_num_total

            self.optimizer.zero_grad()

            loss = self.batch_loss(batch, for_training=True)
            if torch.isnan(loss):
                raise ValueError("nan loss encountered")

            loss.backward()

            train_loss += loss.item()

            batch_grad_norm = self.rescale_gradients()

            # This does nothing if batch_num_total is None or you are using an
            # LRScheduler which doesn't update per batch.
            if self._learning_rate_scheduler:
                self._learning_rate_scheduler.step_batch(batch_num_total)

            if self._tensorboard.should_log_histograms_this_batch():
                # get the magnitude of parameter updates for logging
                # We need a copy of current parameters to compute magnitude of updates,
                # and copy them to CPU so large models won't go OOM on the GPU.
                param_updates = {name: param.detach().cpu().clone()
                                 for name, param in self.model.named_parameters()}
                self.optimizer.step()
                for name, param in self.model.named_parameters():
                    param_updates[name].sub_(param.detach().cpu())
                    update_norm = torch.norm(param_updates[name].view(-1, ))
                    param_norm = torch.norm(param.view(-1, )).cpu()
                    self._tensorboard.add_train_scalar("gradient_update/" + name,
                                                       update_norm / (param_norm + 1e-7))
            else:
                self.optimizer.step()

            # Update the description with the latest metrics
            metrics = training_util.get_metrics(self.model, train_loss, batches_this_epoch)
            description = training_util.description_from_metrics(metrics)

            train_generator_tqdm.set_description(description, refresh=False)

            # Log parameter values to Tensorboard
            if self._tensorboard.should_log_this_batch():
                self._tensorboard.log_parameter_and_gradient_statistics(self.model, batch_grad_norm)
                self._tensorboard.log_learning_rates(self.model, self.optimizer)

                self._tensorboard.add_train_scalar("loss/loss_train", metrics["loss"])
                self._tensorboard.log_metrics({"epoch_metrics/" + k: v for k, v in metrics.items()})

            if self._tensorboard.should_log_histograms_this_batch():
                self._tensorboard.log_histograms(self.model, histogram_parameters)

            if self._log_batch_size_period:
                cur_batch = training_util.get_batch_size(batch)
                cumulative_batch_size += cur_batch
                if (batches_this_epoch - 1) % self._log_batch_size_period == 0:
                    average = cumulative_batch_size/batches_this_epoch
                    logger.info(f"current batch size: {cur_batch} mean batch size: {average}")
                    self._tensorboard.add_train_scalar("current_batch_size", cur_batch)
                    self._tensorboard.add_train_scalar("mean_batch_size", average)

            # Save model if needed.
            if self._model_save_interval is not None and (
                    time.time() - last_save_time > self._model_save_interval
            ):
                last_save_time = time.time()
                self._save_checkpoint(
                        '{0}.{1}'.format(epoch, training_util.time_to_str(int(last_save_time)))
                )
        metrics = training_util.get_metrics(self.model, train_loss, batches_this_epoch, reset=True)
        metrics['cpu_memory_MB'] = peak_cpu_usage
        for (gpu_num, memory) in gpu_usage:
            metrics['gpu_'+str(gpu_num)+'_memory_MB'] = memory
        return metrics

<<<<<<< HEAD
    def _should_stop_early(self, metric_history: List[float]) -> bool:
        """
        uses patience and the validation metric to determine if training should stop early
        """
        if self._patience and self._patience < len(metric_history):
            # Pylint can't figure out that in this branch `self._patience` is an int.
            # pylint: disable=invalid-unary-operand-type

            # Is the best score in the past N epochs worse than or equal the best score overall?
            if self._validation_metric_decreases:
                return min(metric_history[-self._patience:]) >= min(metric_history[:-self._patience])
            else:
                return max(metric_history[-self._patience:]) <= max(metric_history[:-self._patience])

        return False

    def _parameter_and_gradient_statistics_to_tensorboard(self, # pylint: disable=invalid-name
                                                          epoch: int,
                                                          batch_grad_norm: float) -> None:
        """
        Send the mean and std of all parameters and gradients to tensorboard, as well
        as logging the average gradient norm.
        """
        # Log parameter values to Tensorboard
        for name, param in self.model.named_parameters():
            self._tensorboard.add_train_scalar("parameter_mean/" + name,
                                               param.data.mean(),
                                               epoch)
            self._tensorboard.add_train_scalar("parameter_std/" + name, param.data.std(), epoch)
            if param.grad is not None:
                if is_sparse(param.grad):
                    # pylint: disable=protected-access
                    grad_data = param.grad.data._values()
                else:
                    grad_data = param.grad.data

                # skip empty gradients
                if torch.prod(torch.tensor(grad_data.shape)).item() > 0: # pylint: disable=not-callable
                    self._tensorboard.add_train_scalar("gradient_norm/" + name,
                                                       torch.norm(grad_data),
                                                       epoch)
                    self._tensorboard.add_train_scalar("gradient_std/" + name,
                                                       grad_data.std(),
                                                       epoch)
                else:
                    # no gradient for a parameter with sparse gradients
                    logger.info("No gradient for %s, skipping tensorboard logging.", name)
        # norm of gradients
        if batch_grad_norm is not None:
            self._tensorboard.add_train_scalar("gradient_norm",
                                               batch_grad_norm,
                                               epoch)

    def _learning_rates_to_tensorboard(self, batch_num_total: int):
        """
        Send current parameter specific learning rates to tensorboard
        """
        # optimizer stores lr info keyed by parameter tensor
        # we want to log with parameter name
        names = {param: name for name, param in self.model.named_parameters()}
        for group in self.optimizer.param_groups:
            if 'lr' not in group:
                continue
            rate = group['lr']
            for param in group['params']:
                # check whether params has requires grad or not
                effective_rate = rate * float(param.requires_grad)
                self._tensorboard.add_train_scalar(
                        "learning_rate/" + names[param],
                        effective_rate,
                        batch_num_total
                )

    def _histograms_to_tensorboard(self, epoch: int, histogram_parameters: Set[str]) -> None:
        """
        Send histograms of parameters to tensorboard.
        """
        for name, param in self.model.named_parameters():
            if name in histogram_parameters:
                self._tensorboard.add_train_histogram("parameter_histogram/" + name,
                                                      param,
                                                      epoch)

    def _metrics_to_tensorboard(self,
                                epoch: int,
                                train_metrics: dict,
                                val_metrics: dict = None) -> None:
        """
        Sends all of the train metrics (and validation metrics, if provided) to tensorboard.
        """
        metric_names = set(train_metrics.keys())
        if val_metrics is not None:
            metric_names.update(val_metrics.keys())
        val_metrics = val_metrics or {}

        for name in metric_names:
            train_metric = train_metrics.get(name)
            if train_metric is not None:
                self._tensorboard.add_train_scalar(name, train_metric, epoch)
            val_metric = val_metrics.get(name)
            if val_metric is not None:
                self._tensorboard.add_validation_scalar(name, val_metric, epoch)

    def _metrics_to_console(self,  # pylint: disable=no-self-use
                            train_metrics: dict,
                            val_metrics: dict = None) -> None:
        """
        Logs all of the train metrics (and validation metrics, if provided) to the console.
        """
        val_metrics = val_metrics or {}
        dual_message_template = "%s |  %8.3f  |  %8.3f"
        no_val_message_template = "%s |  %8.3f  |  %8s"
        no_train_message_template = "%s |  %8s  |  %8.3f"
        header_template = "%s |  %-10s"

        metric_names = set(train_metrics.keys())
        if val_metrics:
            metric_names.update(val_metrics.keys())

        name_length = max([len(x) for x in metric_names])

        logger.info(header_template, "Training".rjust(name_length + 13), "Validation")
        for name in metric_names:
            train_metric = train_metrics.get(name)
            val_metric = val_metrics.get(name)

            if val_metric is not None and train_metric is not None:
                logger.info(dual_message_template, name.ljust(name_length), train_metric, val_metric)
            elif val_metric is not None:
                logger.info(no_train_message_template, name.ljust(name_length), "N/A", val_metric)
            elif train_metric is not None:
                logger.info(no_val_message_template, name.ljust(name_length), train_metric, "N/A")
=======
>>>>>>> 8eb2d75c

    def _validation_loss(self) -> Tuple[float, int]:
        """
        Computes the validation loss. Returns it and the number of batches.
        """
        logger.info("Validating")

        self.model.eval()

        if self._validation_iterator is not None:
            val_iterator = self._validation_iterator
        else:
            val_iterator = self.iterator

        val_generator = val_iterator(self._validation_data,
                                     num_epochs=1,
                                     shuffle=False)
        num_validation_batches = val_iterator.get_num_batches(self._validation_data)
        val_generator_tqdm = Tqdm.tqdm(val_generator,
                                       total=num_validation_batches)
        batches_this_epoch = 0
        val_loss = 0
        for batch in val_generator_tqdm:

            loss = self.batch_loss(batch, for_training=False)
            if loss is not None:
                # You shouldn't necessarily have to compute a loss for validation, so we allow for
                # `loss` to be None.  We need to be careful, though - `batches_this_epoch` is
                # currently only used as the divisor for the loss function, so we can safely only
                # count those batches for which we actually have a loss.  If this variable ever
                # gets used for something else, we might need to change things around a bit.
                batches_this_epoch += 1
                val_loss += loss.detach().cpu().numpy()

            # Update the description with the latest metrics
            val_metrics = training_util.get_metrics(self.model, val_loss, batches_this_epoch)
            description = training_util.description_from_metrics(val_metrics)
            val_generator_tqdm.set_description(description, refresh=False)

        return val_loss, batches_this_epoch

    def train(self) -> Dict[str, Any]:
        """
        Trains the supplied model with the supplied parameters.
        """
        try:
            epoch_counter = self._restore_checkpoint()
        except RuntimeError:
            traceback.print_exc()
            raise ConfigurationError("Could not recover training from the checkpoint.  Did you mean to output to "
                                     "a different serialization directory or delete the existing serialization "
                                     "directory?")

        training_util.enable_gradient_clipping(self.model, self._grad_clipping)

        logger.info("Beginning training.")

        train_metrics: Dict[str, float] = {}
        val_metrics: Dict[str, float] = {}
        this_epoch_val_metric: float = None
        metrics: Dict[str, Any] = {}
        epochs_trained = 0
        training_start_time = time.time()

        for epoch in range(epoch_counter, self._num_epochs):
            epoch_start_time = time.time()
            train_metrics = self._train_epoch(epoch)

            # get peak of memory usage
            if 'cpu_memory_MB' in train_metrics:
                metrics['peak_cpu_memory_MB'] = max(metrics.get('peak_cpu_memory_MB', 0),
                                                    train_metrics['cpu_memory_MB'])
            for key, value in train_metrics.items():
                if key.startswith('gpu_'):
                    metrics["peak_"+key] = max(metrics.get("peak_"+key, 0), value)

            if self._validation_data is not None:
                with torch.no_grad():
                    # We have a validation set, so compute all the metrics on it.
                    val_loss, num_batches = self._validation_loss()
                    val_metrics = training_util.get_metrics(self.model, val_loss, num_batches, reset=True)

                    # Check validation metric for early stopping
                    this_epoch_val_metric = val_metrics[self._validation_metric]
                    self._metric_tracker.add_metric(this_epoch_val_metric)

                    if self._metric_tracker.should_stop_early():
                        logger.info("Ran out of patience.  Stopping training.")
                        break

            self._tensorboard.log_metrics(train_metrics, val_metrics=val_metrics, log_to_console=True)

            # Create overall metrics dict
            training_elapsed_time = time.time() - training_start_time
            metrics["training_duration"] = time.strftime("%H:%M:%S", time.gmtime(training_elapsed_time))
            metrics["training_start_epoch"] = epoch_counter
            metrics["training_epochs"] = epochs_trained
            metrics["epoch"] = epoch

            for key, value in train_metrics.items():
                metrics["training_" + key] = value
            for key, value in val_metrics.items():
                metrics["validation_" + key] = value

            if self._metric_tracker.is_best_so_far():
                # Update all the best_ metrics.
                # (Otherwise they just stay the same as they were.)
                metrics['best_epoch'] = epoch
                for key, value in val_metrics.items():
                    metrics["best_validation_" + key] = value

            if self._serialization_dir:
                dump_metrics(os.path.join(self._serialization_dir, f'metrics_epoch_{epoch}.json'), metrics)

            if self._learning_rate_scheduler:
                # The LRScheduler API is agnostic to whether your schedule requires a validation metric -
                # if it doesn't, the validation metric passed here is ignored.
                self._learning_rate_scheduler.step(this_epoch_val_metric, epoch)

            self._save_checkpoint(epoch)

            epoch_elapsed_time = time.time() - epoch_start_time
            logger.info("Epoch duration: %s", time.strftime("%H:%M:%S", time.gmtime(epoch_elapsed_time)))

            if epoch < self._num_epochs - 1:
                training_elapsed_time = time.time() - training_start_time
                estimated_time_remaining = training_elapsed_time * \
                    ((self._num_epochs - epoch_counter) / float(epoch - epoch_counter + 1) - 1)
                formatted_time = str(datetime.timedelta(seconds=int(estimated_time_remaining)))
                logger.info("Estimated training time remaining: %s", formatted_time)

            epochs_trained += 1

        # Load the best model state before returning
        best_model_state = self._checkpointer.best_model_state()
        if best_model_state:
            self.model.load_state_dict(best_model_state)

        return metrics

    def _save_checkpoint(self, epoch: Union[int, str]) -> None:
        """
        Saves a checkpoint of the model to self._serialization_dir.
        Is a no-op if self._serialization_dir is None.

        Parameters
        ----------
        epoch : Union[int, str], required.
            The epoch of training.  If the checkpoint is saved in the middle
            of an epoch, the parameter is a string with the epoch and timestamp.
        """
        # These are the training states we need to persist.
        training_states = {
                "metric_tracker": self._metric_tracker.state_dict(),
                "optimizer": self.optimizer.state_dict(),
                "batch_num_total": self._batch_num_total
        }

        # If we have a learning rate scheduler, we should persist that too.
        if self._learning_rate_scheduler is not None:
            training_states["learning_rate_scheduler"] = (
                    self._learning_rate_scheduler.lr_scheduler.state_dict()
            )

        self._checkpointer.save_checkpoint(
                model_state=self.model.state_dict(),
                epoch=epoch,
                training_states=training_states,
                is_best_so_far=self._metric_tracker.is_best_so_far())

    def _restore_checkpoint(self) -> int:
        """
        Restores the model and training state from the last saved checkpoint.
        This includes an epoch count and optimizer state, which is serialized separately
        from model parameters. This function should only be used to continue training -
        if you wish to load a model for inference/load parts of a model into a new
        computation graph, you should use the native Pytorch functions:
        `` model.load_state_dict(torch.load("/path/to/model/weights.th"))``

        If ``self._serialization_dir`` does not exist or does not contain any checkpointed weights,
        this function will do nothing and return 0.

        Returns
        -------
        epoch: int
            The epoch at which to resume training, which should be one after the epoch
            in the saved training state.
        """
        model_state, training_state = self._checkpointer.restore_checkpoint()

        if not training_state:
            # No checkpoint to restore, start at 0
            return 0

        self.model.load_state_dict(model_state)
        self.optimizer.load_state_dict(training_state["optimizer"])
        if self._learning_rate_scheduler is not None and "learning_rate_scheduler" in training_state:
            self._learning_rate_scheduler.lr_scheduler.load_state_dict(training_state["learning_rate_scheduler"])
        training_util.move_optimizer_to_cuda(self.optimizer)

        # Currently the ``training_state`` contains a serialized ``MetricTracker``.
        if "metric_tracker" in training_state:
            self._metric_tracker.load_state_dict(training_state["metric_tracker"])
        # It used to be the case that we tracked ``val_metrics_per_epoch``.
        elif "val_metric_per_epoch" in training_state:
            self._metric_tracker.clear()
            self._metric_tracker.add_metrics(training_state["val_metrics_per_epoch"])
        # And before that we didn't track anything.
        else:
            self._metric_tracker.clear()

        if isinstance(training_state["epoch"], int):
            epoch_to_return = training_state["epoch"] + 1
        else:
            epoch_to_return = int(training_state["epoch"].split('.')[0]) + 1

        # For older checkpoints with batch_num_total missing, default to old behavior where
        # it is unchanged.
        batch_num_total = training_state.get('batch_num_total')
        if batch_num_total is not None:
            self._batch_num_total = batch_num_total

        return epoch_to_return


    # Requires custom from_params.
    @classmethod
    def from_params(cls,  # type: ignore
                    model: Model,
                    serialization_dir: str,
                    iterator: DataIterator,
                    train_data: Iterable[Instance],
                    validation_data: Optional[Iterable[Instance]],
                    params: Params,
                    validation_iterator: DataIterator = None) -> 'Trainer':
        # pylint: disable=arguments-differ
        patience = params.pop_int("patience", None)
        validation_metric = params.pop("validation_metric", "-loss")
        shuffle = params.pop_bool("shuffle", True)
        num_epochs = params.pop_int("num_epochs", 20)
        cuda_device = parse_cuda_device(params.pop("cuda_device", -1))
        grad_norm = params.pop_float("grad_norm", None)
        grad_clipping = params.pop_float("grad_clipping", None)
        lr_scheduler_params = params.pop("learning_rate_scheduler", None)

        if isinstance(cuda_device, list):
            model_device = cuda_device[0]
        else:
            model_device = cuda_device
        if model_device >= 0:
            # Moving model to GPU here so that the optimizer state gets constructed on
            # the right device.
            model = model.cuda(model_device)

        parameters = [[n, p] for n, p in model.named_parameters() if p.requires_grad]
        optimizer = Optimizer.from_params(parameters, params.pop("optimizer"))

        if lr_scheduler_params:
            scheduler = LearningRateScheduler.from_params(optimizer, lr_scheduler_params)
        else:
            scheduler = None

        num_serialized_models_to_keep = params.pop_int("num_serialized_models_to_keep", 20)
        keep_serialized_model_every_num_seconds = params.pop_int(
                "keep_serialized_model_every_num_seconds", None)
        model_save_interval = params.pop_float("model_save_interval", None)
        summary_interval = params.pop_int("summary_interval", 100)
        histogram_interval = params.pop_int("histogram_interval", None)
        should_log_parameter_statistics = params.pop_bool("should_log_parameter_statistics", True)
        should_log_learning_rate = params.pop_bool("should_log_learning_rate", False)
        log_batch_size_period = params.pop_int("log_batch_size_period", None)

        params.assert_empty(cls.__name__)
        return cls(model, optimizer, iterator,
                   train_data, validation_data,
                   patience=patience,
                   validation_metric=validation_metric,
                   validation_iterator=validation_iterator,
                   shuffle=shuffle,
                   num_epochs=num_epochs,
                   serialization_dir=serialization_dir,
                   cuda_device=cuda_device,
                   grad_norm=grad_norm,
                   grad_clipping=grad_clipping,
                   learning_rate_scheduler=scheduler,
                   num_serialized_models_to_keep=num_serialized_models_to_keep,
                   keep_serialized_model_every_num_seconds=keep_serialized_model_every_num_seconds,
                   model_save_interval=model_save_interval,
                   summary_interval=summary_interval,
                   histogram_interval=histogram_interval,
                   should_log_parameter_statistics=should_log_parameter_statistics,
                   should_log_learning_rate=should_log_learning_rate,
                   log_batch_size_period=log_batch_size_period)


class TrainerPieces(NamedTuple):
    """
    We would like to avoid having complex instantiation logic taking place
    in `Trainer.from_params`. This helper class has a `from_params` that
    instantiates a model, loads train (and possibly validation and test) datasets,
    constructs a Vocabulary, creates data iterators, and handles a little bit
    of bookkeeping. If you're creating your own alternative training regime
    you might be able to use this.
    """
    model: Model
    iterator: DataIterator
    train_dataset: Iterable[Instance]
    validation_dataset: Iterable[Instance]
    test_dataset: Iterable[Instance]
    validation_iterator: DataIterator
    params: Params

    @staticmethod
    def from_params(params: Params, serialization_dir: str, recover: bool = False) -> 'TrainerPieces':
        all_datasets = training_util.datasets_from_params(params)
        datasets_for_vocab_creation = set(params.pop("datasets_for_vocab_creation", all_datasets))

        for dataset in datasets_for_vocab_creation:
            if dataset not in all_datasets:
                raise ConfigurationError(f"invalid 'dataset_for_vocab_creation' {dataset}")

        logger.info("From dataset instances, %s will be considered for vocabulary creation.",
                    ", ".join(datasets_for_vocab_creation))

        if recover and os.path.exists(os.path.join(serialization_dir, "vocabulary")):
            vocab = Vocabulary.from_files(os.path.join(serialization_dir, "vocabulary"))
        else:
            vocab = Vocabulary.from_params(
                    params.pop("vocabulary", {}),
                    (instance for key, dataset in all_datasets.items()
                     for instance in dataset
                     if key in datasets_for_vocab_creation)
            )

        model = Model.from_params(vocab=vocab, params=params.pop('model'))

        # Initializing the model can have side effect of expanding the vocabulary
        vocab.save_to_files(os.path.join(serialization_dir, "vocabulary"))

        iterator = DataIterator.from_params(params.pop("iterator"))
        iterator.index_with(model.vocab)
        validation_iterator_params = params.pop("validation_iterator", None)
        if validation_iterator_params:
            validation_iterator = DataIterator.from_params(validation_iterator_params)
            validation_iterator.index_with(model.vocab)
        else:
            validation_iterator = None

        train_data = all_datasets['train']
        validation_data = all_datasets.get('validation')
        test_data = all_datasets.get('test')

        trainer_params = params.pop("trainer")
        no_grad_regexes = trainer_params.pop("no_grad", ())
        for name, parameter in model.named_parameters():
            if any(re.search(regex, name) for regex in no_grad_regexes):
                parameter.requires_grad_(False)

        frozen_parameter_names, tunable_parameter_names = \
                    get_frozen_and_tunable_parameter_names(model)
        logger.info("Following parameters are Frozen  (without gradient):")
        for name in frozen_parameter_names:
            logger.info(name)
        logger.info("Following parameters are Tunable (with gradient):")
        for name in tunable_parameter_names:
            logger.info(name)

        return TrainerPieces(model, iterator,
                             train_data, validation_data, test_data,
                             validation_iterator, trainer_params)<|MERGE_RESOLUTION|>--- conflicted
+++ resolved
@@ -193,69 +193,6 @@
         # ``_enable_activation_logging``.
         self._batch_num_total = 0
 
-<<<<<<< HEAD
-        self._last_log = 0.0  # time of last logging
-
-        if serialization_dir is not None:
-            train_log = SummaryWriter(os.path.join(serialization_dir, "log", "train"))
-            validation_log = SummaryWriter(os.path.join(serialization_dir, "log", "validation"))
-            self._tensorboard = TensorboardWriter(train_log, validation_log)
-        else:
-            self._tensorboard = TensorboardWriter()
-        self._warned_tqdm_ignores_underscores = False
-
-    def _enable_gradient_clipping(self) -> None:
-        if self._grad_clipping is not None:
-            # Pylint is unable to tell that we're in the case that _grad_clipping is not None...
-            # pylint: disable=invalid-unary-operand-type
-            for parameter in self.model.parameters():
-                if parameter.requires_grad:
-                    parameter.register_hook(lambda grad: util.clamp_tensor(grad,
-                                                                           minimum=-self._grad_clipping,
-                                                                           maximum=self._grad_clipping))
-
-    def _enable_activation_logging(self) -> None:
-        """
-        Log activations to tensorboard
-        """
-        if self._histogram_interval is not None:
-            # To log activation histograms to the forward pass, we register
-            # a hook on forward to capture the output tensors.
-            # This uses a closure on self._log_histograms_this_batch to
-            # determine whether to send the activations to tensorboard,
-            # since we don't want them on every call.
-            for _, module in self.model.named_modules():
-                if not getattr(module, 'should_log_activations', False):
-                    # skip it
-                    continue
-
-                def hook(module_, inputs, outputs):
-                    # pylint: disable=unused-argument,cell-var-from-loop
-                    log_prefix = 'activation_histogram/{0}'.format(module_.__class__)
-                    if self._log_histograms_this_batch:
-                        if isinstance(outputs, torch.Tensor):
-                            log_name = log_prefix
-                            self._tensorboard.add_train_histogram(log_name,
-                                                                  outputs,
-                                                                  self._batch_num_total)
-                        elif isinstance(outputs, (list, tuple)):
-                            for i, output in enumerate(outputs):
-                                log_name = "{0}_{1}".format(log_prefix, i)
-                                self._tensorboard.add_train_histogram(log_name,
-                                                                      output,
-                                                                      self._batch_num_total)
-                        elif isinstance(outputs, dict):
-                            for k, tensor in outputs.items():
-                                log_name = "{0}_{1}".format(log_prefix, k)
-                                self._tensorboard.add_train_histogram(log_name,
-                                                                      tensor,
-                                                                      self._batch_num_total)
-                        else:
-                            # skip it
-                            pass
-
-                module.register_forward_hook(hook)
-=======
         self._tensorboard = TensorboardWriter(
                 get_batch_num_total=lambda: self._batch_num_total,
                 serialization_dir=serialization_dir,
@@ -263,7 +200,6 @@
                 histogram_interval=histogram_interval,
                 should_log_parameter_statistics=should_log_parameter_statistics,
                 should_log_learning_rate=should_log_learning_rate)
->>>>>>> 8eb2d75c
 
         self._log_batch_size_period = log_batch_size_period
 
@@ -410,142 +346,6 @@
         for (gpu_num, memory) in gpu_usage:
             metrics['gpu_'+str(gpu_num)+'_memory_MB'] = memory
         return metrics
-
-<<<<<<< HEAD
-    def _should_stop_early(self, metric_history: List[float]) -> bool:
-        """
-        uses patience and the validation metric to determine if training should stop early
-        """
-        if self._patience and self._patience < len(metric_history):
-            # Pylint can't figure out that in this branch `self._patience` is an int.
-            # pylint: disable=invalid-unary-operand-type
-
-            # Is the best score in the past N epochs worse than or equal the best score overall?
-            if self._validation_metric_decreases:
-                return min(metric_history[-self._patience:]) >= min(metric_history[:-self._patience])
-            else:
-                return max(metric_history[-self._patience:]) <= max(metric_history[:-self._patience])
-
-        return False
-
-    def _parameter_and_gradient_statistics_to_tensorboard(self, # pylint: disable=invalid-name
-                                                          epoch: int,
-                                                          batch_grad_norm: float) -> None:
-        """
-        Send the mean and std of all parameters and gradients to tensorboard, as well
-        as logging the average gradient norm.
-        """
-        # Log parameter values to Tensorboard
-        for name, param in self.model.named_parameters():
-            self._tensorboard.add_train_scalar("parameter_mean/" + name,
-                                               param.data.mean(),
-                                               epoch)
-            self._tensorboard.add_train_scalar("parameter_std/" + name, param.data.std(), epoch)
-            if param.grad is not None:
-                if is_sparse(param.grad):
-                    # pylint: disable=protected-access
-                    grad_data = param.grad.data._values()
-                else:
-                    grad_data = param.grad.data
-
-                # skip empty gradients
-                if torch.prod(torch.tensor(grad_data.shape)).item() > 0: # pylint: disable=not-callable
-                    self._tensorboard.add_train_scalar("gradient_norm/" + name,
-                                                       torch.norm(grad_data),
-                                                       epoch)
-                    self._tensorboard.add_train_scalar("gradient_std/" + name,
-                                                       grad_data.std(),
-                                                       epoch)
-                else:
-                    # no gradient for a parameter with sparse gradients
-                    logger.info("No gradient for %s, skipping tensorboard logging.", name)
-        # norm of gradients
-        if batch_grad_norm is not None:
-            self._tensorboard.add_train_scalar("gradient_norm",
-                                               batch_grad_norm,
-                                               epoch)
-
-    def _learning_rates_to_tensorboard(self, batch_num_total: int):
-        """
-        Send current parameter specific learning rates to tensorboard
-        """
-        # optimizer stores lr info keyed by parameter tensor
-        # we want to log with parameter name
-        names = {param: name for name, param in self.model.named_parameters()}
-        for group in self.optimizer.param_groups:
-            if 'lr' not in group:
-                continue
-            rate = group['lr']
-            for param in group['params']:
-                # check whether params has requires grad or not
-                effective_rate = rate * float(param.requires_grad)
-                self._tensorboard.add_train_scalar(
-                        "learning_rate/" + names[param],
-                        effective_rate,
-                        batch_num_total
-                )
-
-    def _histograms_to_tensorboard(self, epoch: int, histogram_parameters: Set[str]) -> None:
-        """
-        Send histograms of parameters to tensorboard.
-        """
-        for name, param in self.model.named_parameters():
-            if name in histogram_parameters:
-                self._tensorboard.add_train_histogram("parameter_histogram/" + name,
-                                                      param,
-                                                      epoch)
-
-    def _metrics_to_tensorboard(self,
-                                epoch: int,
-                                train_metrics: dict,
-                                val_metrics: dict = None) -> None:
-        """
-        Sends all of the train metrics (and validation metrics, if provided) to tensorboard.
-        """
-        metric_names = set(train_metrics.keys())
-        if val_metrics is not None:
-            metric_names.update(val_metrics.keys())
-        val_metrics = val_metrics or {}
-
-        for name in metric_names:
-            train_metric = train_metrics.get(name)
-            if train_metric is not None:
-                self._tensorboard.add_train_scalar(name, train_metric, epoch)
-            val_metric = val_metrics.get(name)
-            if val_metric is not None:
-                self._tensorboard.add_validation_scalar(name, val_metric, epoch)
-
-    def _metrics_to_console(self,  # pylint: disable=no-self-use
-                            train_metrics: dict,
-                            val_metrics: dict = None) -> None:
-        """
-        Logs all of the train metrics (and validation metrics, if provided) to the console.
-        """
-        val_metrics = val_metrics or {}
-        dual_message_template = "%s |  %8.3f  |  %8.3f"
-        no_val_message_template = "%s |  %8.3f  |  %8s"
-        no_train_message_template = "%s |  %8s  |  %8.3f"
-        header_template = "%s |  %-10s"
-
-        metric_names = set(train_metrics.keys())
-        if val_metrics:
-            metric_names.update(val_metrics.keys())
-
-        name_length = max([len(x) for x in metric_names])
-
-        logger.info(header_template, "Training".rjust(name_length + 13), "Validation")
-        for name in metric_names:
-            train_metric = train_metrics.get(name)
-            val_metric = val_metrics.get(name)
-
-            if val_metric is not None and train_metric is not None:
-                logger.info(dual_message_template, name.ljust(name_length), train_metric, val_metric)
-            elif val_metric is not None:
-                logger.info(no_train_message_template, name.ljust(name_length), "N/A", val_metric)
-            elif train_metric is not None:
-                logger.info(no_val_message_template, name.ljust(name_length), train_metric, "N/A")
-=======
->>>>>>> 8eb2d75c
 
     def _validation_loss(self) -> Tuple[float, int]:
         """
