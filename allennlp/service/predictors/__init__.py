"""
A :class:`~allennlp.server.predictors.predictor.Predictor` is
a wrapper for an AllenNLP ``Model``
that makes JSON predictions using JSON inputs. If you
want to serve up a model through the web service
(or using ``allennlp.commands.predict``), you'll need
a ``Predictor`` that wraps it.
"""
<<<<<<< HEAD
import warnings

from allennlp.predictors.predictor import Predictor, DemoModel
from allennlp.predictors.bidaf import BidafPredictor
from allennlp.predictors.constituency_parser import ConstituencyParserPredictor
from allennlp.predictors.coref import CorefPredictor
from allennlp.predictors.decomposable_attention import DecomposableAttentionPredictor
from allennlp.predictors.semantic_role_labeler import SemanticRoleLabelerPredictor
from allennlp.predictors.sentence_tagger import SentenceTaggerPredictor
from allennlp.predictors.simple_seq2seq import SimpleSeq2SeqPredictor
from allennlp.predictors.wikitables_parser import WikiTablesParserPredictor
from allennlp.predictors.nlvr_parser import NlvrParserPredictor

warnings.warn("allennlp.service.predictors.* has been depreciated. "
              "Please use allennlp.predictors.*", FutureWarning)
=======
from .predictor import Predictor, DemoModel
from .bidaf import BidafPredictor
from .constituency_parser import ConstituencyParserPredictor
from .coref import CorefPredictor
from .decomposable_attention import DecomposableAttentionPredictor
from .semantic_role_labeler import SemanticRoleLabelerPredictor
from .sentence_tagger import SentenceTaggerPredictor
from .simple_seq2seq import SimpleSeq2SeqPredictor
from .wikitables_parser import WikiTablesParserPredictor
from .nlvr_parser import NlvrParserPredictor
from .esim import ESIMPredictor
>>>>>>> fb4d93f5
<|MERGE_RESOLUTION|>--- conflicted
+++ resolved
@@ -6,7 +6,6 @@
 (or using ``allennlp.commands.predict``), you'll need
 a ``Predictor`` that wraps it.
 """
-<<<<<<< HEAD
 import warnings
 
 from allennlp.predictors.predictor import Predictor, DemoModel
@@ -19,19 +18,7 @@
 from allennlp.predictors.simple_seq2seq import SimpleSeq2SeqPredictor
 from allennlp.predictors.wikitables_parser import WikiTablesParserPredictor
 from allennlp.predictors.nlvr_parser import NlvrParserPredictor
+from allennlp.predictors.esim import ESIMPredictor
 
 warnings.warn("allennlp.service.predictors.* has been depreciated. "
-              "Please use allennlp.predictors.*", FutureWarning)
-=======
-from .predictor import Predictor, DemoModel
-from .bidaf import BidafPredictor
-from .constituency_parser import ConstituencyParserPredictor
-from .coref import CorefPredictor
-from .decomposable_attention import DecomposableAttentionPredictor
-from .semantic_role_labeler import SemanticRoleLabelerPredictor
-from .sentence_tagger import SentenceTaggerPredictor
-from .simple_seq2seq import SimpleSeq2SeqPredictor
-from .wikitables_parser import WikiTablesParserPredictor
-from .nlvr_parser import NlvrParserPredictor
-from .esim import ESIMPredictor
->>>>>>> fb4d93f5
+              "Please use allennlp.predictors.*", FutureWarning)